--- conflicted
+++ resolved
@@ -5,10 +5,6 @@
 readme = "README.md"
 requires-python = ">=3.9"
 dependencies = [
-<<<<<<< HEAD
-    "black>=25.1.0",
-    "pytest>=8.3.5",
-=======
     "assemblyai>=0.40.2",
     "moviepy==1.0.3",
     "openai-whisper==20231117",
@@ -20,5 +16,4 @@
 [tool.uv.workspace]
 members = [
     "day5",
->>>>>>> 86e2d09e
 ]